'use strict'

const errCode = require('err-code')
const { messages, codes } = require('./errors')

const all = require('it-all')
const pAny = require('p-any')

/**
 * @typedef {import('peer-id')} PeerId
 * @typedef {import('multiaddr')} Multiaddr
 * @typedef {import('cids')} CID
 */

/**
 * @typedef {Object} GetData
 * @property {PeerId} from
 * @property {Uint8Array} val
 */

class ContentRouting {
  /**
   * @class
   * @param {import('./')} libp2p
   */
  constructor (libp2p) {
    this.libp2p = libp2p
    this.routers = libp2p._modules.contentRouting || []
    this.dht = libp2p._dht

    // If we have the dht, make it first
    if (this.dht) {
      this.routers.unshift(this.dht)
    }
  }

  /**
   * Iterates over all content routers in series to find providers of the given key.
   * Once a content router succeeds, iteration will stop.
   *
   * @param {CID} key - The CID key of the content to find
   * @param {object} [options]
   * @param {number} [options.timeout] - How long the query should run
   * @param {number} [options.maxNumProviders] - maximum number of providers to find
   * @returns {AsyncIterable<{ id: PeerId, multiaddrs: Multiaddr[] }>}
   */
  async * findProviders (key, options) {
    if (!this.routers.length) {
      throw errCode(new Error('No content this.routers available'), 'NO_ROUTERS_AVAILABLE')
    }

    const result = await pAny(
      this.routers.map(async (router) => {
        const provs = await all(router.findProviders(key, options))

        if (!provs || !provs.length) {
          throw errCode(new Error('not found'), 'NOT_FOUND')
        }
        return provs
      })
    )

    for (const peer of result) {
      yield peer
    }
  }

  /**
   * Iterates over all content routers in parallel to notify it is
   * a provider of the given key.
   *
   * @param {CID} key - The CID key of the content to find
<<<<<<< HEAD
   * @returns {Promise<void[]>}
   */
  async provide (key) { // eslint-disable-line require-await
=======
   * @returns {Promise<void>}
   */
  async provide (key) {
>>>>>>> b221e970
    if (!this.routers.length) {
      throw errCode(new Error('No content routers available'), 'NO_ROUTERS_AVAILABLE')
    }

<<<<<<< HEAD
    return Promise.all(this.routers.map((router) => router.provide(key)))
=======
    await Promise.all(this.routers.map((router) => router.provide(key)))
>>>>>>> b221e970
  }

  /**
   * Store the given key/value pair in the DHT.
   *
   * @param {Uint8Array} key
   * @param {Uint8Array} value
   * @param {Object} [options] - put options
   * @param {number} [options.minPeers] - minimum number of peers required to successfully put
   * @returns {Promise<void>}
   */
<<<<<<< HEAD
  async put (key, value, options) { // eslint-disable-line require-await
=======
  put (key, value, options) {
>>>>>>> b221e970
    if (!this.libp2p.isStarted() || !this.dht.isStarted) {
      throw errCode(new Error(messages.NOT_STARTED_YET), codes.DHT_NOT_STARTED)
    }

    return this.dht.put(key, value, options)
  }

  /**
   * Get the value to the given key.
   * Times out after 1 minute by default.
   *
   * @param {Uint8Array} key
   * @param {Object} [options] - get options
   * @param {number} [options.timeout] - optional timeout (default: 60000)
   * @returns {Promise<GetData>}
   */
<<<<<<< HEAD
  async get (key, options) { // eslint-disable-line require-await
=======
  get (key, options) {
>>>>>>> b221e970
    if (!this.libp2p.isStarted() || !this.dht.isStarted) {
      throw errCode(new Error(messages.NOT_STARTED_YET), codes.DHT_NOT_STARTED)
    }

    return this.dht.get(key, options)
  }

  /**
   * Get the `n` values to the given key without sorting.
   *
   * @param {Uint8Array} key
   * @param {number} nVals
   * @param {Object} [options] - get options
   * @param {number} [options.timeout] - optional timeout (default: 60000)
   * @returns {Promise<GetData[]>}
   */
  async getMany (key, nVals, options) { // eslint-disable-line require-await
    if (!this.libp2p.isStarted() || !this.dht.isStarted) {
      throw errCode(new Error(messages.NOT_STARTED_YET), codes.DHT_NOT_STARTED)
    }

    return this.dht.getMany(key, nVals, options)
  }
}

module.exports = ContentRouting<|MERGE_RESOLUTION|>--- conflicted
+++ resolved
@@ -70,24 +70,14 @@
    * a provider of the given key.
    *
    * @param {CID} key - The CID key of the content to find
-<<<<<<< HEAD
-   * @returns {Promise<void[]>}
-   */
-  async provide (key) { // eslint-disable-line require-await
-=======
    * @returns {Promise<void>}
    */
   async provide (key) {
->>>>>>> b221e970
     if (!this.routers.length) {
       throw errCode(new Error('No content routers available'), 'NO_ROUTERS_AVAILABLE')
     }
 
-<<<<<<< HEAD
-    return Promise.all(this.routers.map((router) => router.provide(key)))
-=======
     await Promise.all(this.routers.map((router) => router.provide(key)))
->>>>>>> b221e970
   }
 
   /**
@@ -99,11 +89,7 @@
    * @param {number} [options.minPeers] - minimum number of peers required to successfully put
    * @returns {Promise<void>}
    */
-<<<<<<< HEAD
-  async put (key, value, options) { // eslint-disable-line require-await
-=======
   put (key, value, options) {
->>>>>>> b221e970
     if (!this.libp2p.isStarted() || !this.dht.isStarted) {
       throw errCode(new Error(messages.NOT_STARTED_YET), codes.DHT_NOT_STARTED)
     }
@@ -120,11 +106,7 @@
    * @param {number} [options.timeout] - optional timeout (default: 60000)
    * @returns {Promise<GetData>}
    */
-<<<<<<< HEAD
-  async get (key, options) { // eslint-disable-line require-await
-=======
   get (key, options) {
->>>>>>> b221e970
     if (!this.libp2p.isStarted() || !this.dht.isStarted) {
       throw errCode(new Error(messages.NOT_STARTED_YET), codes.DHT_NOT_STARTED)
     }

--- conflicted
+++ resolved
@@ -21,26 +21,23 @@
   console.log('Caught exception: ' + err)
 })
 
-<<<<<<< HEAD
-experiment('Without a peer', function () {
-  test('it throws an exception', function (done) {
-    expect(function () {
-      var sw = new Swarm()
-      sw.close()
-    }).to.throw(Error)
-=======
 experiment('Basics', function () {
   test('enforces creation with new', function (done) {
     expect(function () {
       Swarm()
     }).to.throw()
->>>>>>> 8dc46da8
     done()
   })
+
+  test('it throws an exception without peerSelf', function (done) {
+    expect(function () {
+      var sw = new Swarm()
+      sw.close()
+    }).to.throw(Error)
+    done()
+  })
 })
 
-<<<<<<< HEAD
-=======
 experiment('When dialing', function () {
   experiment('if the swarm does add any of the peer transports', function () {
     test('it returns an error', function (done) {
@@ -56,7 +53,6 @@
   })
 })
 
->>>>>>> 8dc46da8
 experiment('Without a Stream Muxer', function () {
   experiment('and one swarm over tcp', function () {
     test('add the transport', function (done) {
@@ -238,7 +234,6 @@
     }
 
     test('dial a conn on a protocol', function (done) {
-
       sw2.handleProtocol('/sparkles/1.0.0', function (conn) {
         // formallity so that the conn starts flowing
         conn.on('data', function (chunk) {})
